--- conflicted
+++ resolved
@@ -2,13 +2,10 @@
 
 #![no_std]
 
-<<<<<<< HEAD
 pub use accessor;
+pub use error::Error;
 pub use extended_capabilities::ExtendedCapability;
 pub use registers::Registers;
-=======
-pub use error::Error;
->>>>>>> 379c90aa
 
 pub mod error;
 pub mod extended_capabilities;
